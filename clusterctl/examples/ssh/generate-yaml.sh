#!/bin/bash

set -o errexit
set -o nounset
set -o pipefail

inject_functions()
{
  local FUNCTIONS tmpl

  FUNCTIONS=$(< "$bootstrap_dir/common_functions.template")
  tmpl=$1

  export FUNCTIONS

  [[ -z "${tmpl}" ]] && \
    {
      echo >&2 "Usage: preprocess_template(): caller must provide template to process."
      return 45
    }

  # shellcheck disable=SC2016
  envsubst '${FUNCTIONS}' < "$tmpl"
}

runpath()
{
  pushd . > /dev/null
  SCRIPT_PATH="${BASH_SOURCE[0]}"
  if ([ -h "${SCRIPT_PATH}" ]); then
    while([ -h "${SCRIPT_PATH}" ]); do
      cd "$(dirname "$SCRIPT_PATH")";
      SCRIPT_PATH=$(readlink "${SCRIPT_PATH}");
    done
  fi
  cd "$(dirname "${SCRIPT_PATH}")" > /dev/null
  pwd
  popd  > /dev/null
}

generate_yaml()
{
  local bootstrap_dir machine_template_file machine_generated_file cluster_template_file
  local cluster_generated_file providercomponent_template_file providercomponent_generated_file
  local MASTER_UPGRADE_SCRIPT MASTER_TEARDOWN_SCRIPT NODE_UPGRADE_SCRIPT NODE_TEARDOWN_SCRIPT
  local MASTER_BOOTSTRAP_SCRIPT NODE_BOOTSTRAP_SCRIPT

<<<<<<< HEAD
  bootstrap_dir=bootstrap_scripts/"${OS_TYPE}"/"${WORK_ENV}"
=======
  if ! mkdir -p "${OUTPUT_DIR}" 2>/dev/null; then
    echo >&2 "Unable to mkdir $OUTPUT_DIR"
    return 12
  fi

  bootstrap_dir="$BASEDIR/bootstrap_scripts/${OS_TYPE}-${OS_VER}/${WORK_ENV}"
>>>>>>> 797bd092

  # --- MACHINES ---
  machine_template_file="$BASEDIR/templates/machines.yaml.template"
  machine_generated_file=${OUTPUT_DIR}/machines.yaml

  # --- CLUSTERS ---
  cluster_template_file="$BASEDIR/templates/cluster.yaml.template"
  cluster_generated_file=${OUTPUT_DIR}/cluster.yaml

  # --- PROVIDER_CONFIG ---
  providercomponent_template_file="$BASEDIR/templates/provider-components.yaml.template"
  providercomponent_generated_file=${OUTPUT_DIR}/provider-components.yaml

<<<<<<< HEAD
  if ! mkdir -p "${OUTPUT_DIR}" 2>/dev/null; then
    echo >&2 "Unable to mkdir $OUTPUT_DIR"
    return 12
  fi

=======
>>>>>>> 797bd092
  if [[ $OVERWRITE -ne 1 ]] && [[ -f $providercomponent_generated_file ]]; then
    echo >&1 "File $providercomponent_generated_file already exists. Delete it manually before running this script."
    return 25
  fi

<<<<<<< HEAD
  if [[ "${OS_TYPE}" == "ubuntu" ]]; then
    MASTER_BOOTSTRAP_SCRIPT="$(< "${bootstrap_dir}"/master_bootstrap_16.04.template)"
    MASTER_TEARDOWN_SCRIPT="$(< "${bootstrap_dir}"/master_teardown_16.04.template)"
    MASTER_UPGRADE_SCRIPT="$(< "${bootstrap_dir}"/master_upgrade_16.04.template)"

    NODE_BOOTSTRAP_SCRIPT="$(< "${bootstrap_dir}"/node_bootstrap_16.04.template)"
    NODE_TEARDOWN_SCRIPT="$(< "${bootstrap_dir}"/node_teardown_16.04.template)"
    NODE_UPGRADE_SCRIPT="$(< "${bootstrap_dir}"/node_upgrade_16.04.template)"
  else
    MASTER_BOOTSTRAP_SCRIPT="$(< "${bootstrap_dir}"/master_bootstrap_7.x.template)"
    MASTER_TEARDOWN_SCRIPT="$(< "${bootstrap_dir}"/master_teardown_7.x.template)"
    MASTER_UPGRADE_SCRIPT="$(< "${bootstrap_dir}"/master_upgrade_7.x.template)"

    NODE_BOOTSTRAP_SCRIPT="$(< "${bootstrap_dir}"/node_bootstrap_7.x.template)"
    NODE_TEARDOWN_SCRIPT="$(< "${bootstrap_dir}"/node_teardown_7.x.template)"
    NODE_UPGRADE_SCRIPT="$(< "${bootstrap_dir}"/node_upgrade_7.x.template)"
  fi
=======
  # $bootstrap_dir dictates the template. If the template doesn't exist
  # these will error.
  MASTER_BOOTSTRAP_SCRIPT="$(< "${bootstrap_dir}"/master_bootstrap.template)"
  MASTER_TEARDOWN_SCRIPT="$(< "${bootstrap_dir}"/master_teardown.template)"
  MASTER_UPGRADE_SCRIPT="$(< "${bootstrap_dir}"/master_upgrade.template)"

  NODE_BOOTSTRAP_SCRIPT="$(< "${bootstrap_dir}"/node_bootstrap.template)"
  NODE_TEARDOWN_SCRIPT="$(< "${bootstrap_dir}"/node_teardown.template)"
  NODE_UPGRADE_SCRIPT="$(< "${bootstrap_dir}"/node_upgrade.template)"
>>>>>>> 797bd092

  # prepend common functions to template script
  FUNCTIONS=$(< "$bootstrap_dir/common_functions.template")

  export MASTER_BOOTSTRAP_SCRIPT \
         NODE_BOOTSTRAP_SCRIPT MASTER_TEARDOWN_SCRIPT NODE_TEARDOWN_SCRIPT MASTER_UPGRADE_SCRIPT \
         NODE_UPGRADE_SCRIPT FUNCTIONS OS_TYPE KUBELET_VERSION

  # shellcheck disable=SC2016
  envsubst '$MASTER_BOOTSTRAP_SCRIPT
            $NODE_BOOTSTRAP_SCRIPT  $MASTER_TEARDOWN_SCRIPT $NODE_TEARDOWN_SCRIPT
            $MASTER_UPGRADE_SCRIPT $NODE_UPGRADE_SCRIPT $KUBELET_VERSION $OS_TYPE' \
           < "$providercomponent_template_file" > "$providercomponent_generated_file-tmp"

  if inject_functions "$providercomponent_generated_file-tmp" > "$providercomponent_generated_file"; then
    rm "$providercomponent_generated_file-tmp" 2>/dev/null
  fi

  echo "Done generating $providercomponent_generated_file"

  envsubst < "$machine_template_file" > "$machine_generated_file"
  echo "Done generating $machine_generated_file"

  envsubst < "$cluster_template_file" > "$cluster_generated_file"
  echo "Done generating $cluster_generated_file"

  echo "You will still need to _edit_ the cluster.yaml and machines.yaml manifests! See the README.md for details."
}

main()
{
  SCRIPT=$(basename "$0")
  OS_TYPE=${OS_TYPE:-centos}
  OS_VER=${OS_VER:-7.4}
  BASEDIR="$(runpath)"
  OUTPUT_DIR="$BASEDIR/out"
  KUBELET_VERSION=${KUBELET_VERSION:-1.10.6}
  SDS_ENV="${SDS_ENV:-true}"
  OVERWRITE=0

  while test $# -gt 0; do
    case "$1" in
      -h|--help)
  # shellcheck disable=SC2140
        echo """
  $SCRIPT - generates input yaml files for Cluster API on openstack. Some environment
        variables are needed set for $SCRIPT to properly function:

        OS_TYPE               : One of "ubuntu" or "centos" -- defaults to "centos"
        KUBELET_VERSION       : e.g. 1.10.6 -- do not prepend a 'v' in front of it -- currently defaults to 1.10.6
        SDS_ENV               : Create provider-components.yaml for SDS or not? e.g. 0 (non-SDS) or 1 (SDS) -- defaults to 1

  $SCRIPT [options]

  options:
  -h, --help                show brief help
  -f, --force-overwrite     if file to be generated already exists, force script to overwrite it

  Completed manifests are placed in '$OUTPUT_DIR'

        """
        exit 0
        ;;
      -f|--force-overwrite)
        OVERWRITE=1
        shift
        ;;
      *)
        break
        ;;
    esac
  done

  # TODO Fill out the generation pieces as we need them.
  if [[ "${OS_TYPE}" =~ (centos|ubuntu) ]]; then
    echo "OS Type set for valid type: $OS_TYPE."
  else
    echo >&2 "Invalid parameter for \$OS_TYPE: '$OS_TYPE'. Must be either 'ubuntu' or 'centos'"
    exit 15
  fi

  if [[ "${SDS_ENV}" =~ true|false ]]; then
<<<<<<< HEAD
    if [[ "${SDS_ENV}" == true ]]; then
      echo "Setting environment for SDS!!!"
=======
    echo "Setting environment for SDS!!!"

    if [[ "${SDS_ENV}" == true ]]; then
    echo "Setting environment for SDS!!!"
>>>>>>> 797bd092
      WORK_ENV="sds"
    else
      echo "Setting environment for AWS!!!"
      WORK_ENV="aws"
    fi
  else
    echo >&2 "Invalid parameter for \$SDS_ENV: '$SDS_ENV'. Must be either 'true' or 'false'"
<<<<<<< HEAD
    exit 15
=======
    WORK_ENV="aws"
    exit 16
>>>>>>> 797bd092
  fi

  if ! generate_yaml; then
    exit $?
  fi
}

main "$@"<|MERGE_RESOLUTION|>--- conflicted
+++ resolved
@@ -45,16 +45,12 @@
   local MASTER_UPGRADE_SCRIPT MASTER_TEARDOWN_SCRIPT NODE_UPGRADE_SCRIPT NODE_TEARDOWN_SCRIPT
   local MASTER_BOOTSTRAP_SCRIPT NODE_BOOTSTRAP_SCRIPT
 
-<<<<<<< HEAD
-  bootstrap_dir=bootstrap_scripts/"${OS_TYPE}"/"${WORK_ENV}"
-=======
   if ! mkdir -p "${OUTPUT_DIR}" 2>/dev/null; then
     echo >&2 "Unable to mkdir $OUTPUT_DIR"
     return 12
   fi
 
   bootstrap_dir="$BASEDIR/bootstrap_scripts/${OS_TYPE}-${OS_VER}/${WORK_ENV}"
->>>>>>> 797bd092
 
   # --- MACHINES ---
   machine_template_file="$BASEDIR/templates/machines.yaml.template"
@@ -68,38 +64,11 @@
   providercomponent_template_file="$BASEDIR/templates/provider-components.yaml.template"
   providercomponent_generated_file=${OUTPUT_DIR}/provider-components.yaml
 
-<<<<<<< HEAD
-  if ! mkdir -p "${OUTPUT_DIR}" 2>/dev/null; then
-    echo >&2 "Unable to mkdir $OUTPUT_DIR"
-    return 12
-  fi
-
-=======
->>>>>>> 797bd092
   if [[ $OVERWRITE -ne 1 ]] && [[ -f $providercomponent_generated_file ]]; then
     echo >&1 "File $providercomponent_generated_file already exists. Delete it manually before running this script."
     return 25
   fi
 
-<<<<<<< HEAD
-  if [[ "${OS_TYPE}" == "ubuntu" ]]; then
-    MASTER_BOOTSTRAP_SCRIPT="$(< "${bootstrap_dir}"/master_bootstrap_16.04.template)"
-    MASTER_TEARDOWN_SCRIPT="$(< "${bootstrap_dir}"/master_teardown_16.04.template)"
-    MASTER_UPGRADE_SCRIPT="$(< "${bootstrap_dir}"/master_upgrade_16.04.template)"
-
-    NODE_BOOTSTRAP_SCRIPT="$(< "${bootstrap_dir}"/node_bootstrap_16.04.template)"
-    NODE_TEARDOWN_SCRIPT="$(< "${bootstrap_dir}"/node_teardown_16.04.template)"
-    NODE_UPGRADE_SCRIPT="$(< "${bootstrap_dir}"/node_upgrade_16.04.template)"
-  else
-    MASTER_BOOTSTRAP_SCRIPT="$(< "${bootstrap_dir}"/master_bootstrap_7.x.template)"
-    MASTER_TEARDOWN_SCRIPT="$(< "${bootstrap_dir}"/master_teardown_7.x.template)"
-    MASTER_UPGRADE_SCRIPT="$(< "${bootstrap_dir}"/master_upgrade_7.x.template)"
-
-    NODE_BOOTSTRAP_SCRIPT="$(< "${bootstrap_dir}"/node_bootstrap_7.x.template)"
-    NODE_TEARDOWN_SCRIPT="$(< "${bootstrap_dir}"/node_teardown_7.x.template)"
-    NODE_UPGRADE_SCRIPT="$(< "${bootstrap_dir}"/node_upgrade_7.x.template)"
-  fi
-=======
   # $bootstrap_dir dictates the template. If the template doesn't exist
   # these will error.
   MASTER_BOOTSTRAP_SCRIPT="$(< "${bootstrap_dir}"/master_bootstrap.template)"
@@ -109,7 +78,6 @@
   NODE_BOOTSTRAP_SCRIPT="$(< "${bootstrap_dir}"/node_bootstrap.template)"
   NODE_TEARDOWN_SCRIPT="$(< "${bootstrap_dir}"/node_teardown.template)"
   NODE_UPGRADE_SCRIPT="$(< "${bootstrap_dir}"/node_upgrade.template)"
->>>>>>> 797bd092
 
   # prepend common functions to template script
   FUNCTIONS=$(< "$bootstrap_dir/common_functions.template")
@@ -192,15 +160,8 @@
   fi
 
   if [[ "${SDS_ENV}" =~ true|false ]]; then
-<<<<<<< HEAD
     if [[ "${SDS_ENV}" == true ]]; then
       echo "Setting environment for SDS!!!"
-=======
-    echo "Setting environment for SDS!!!"
-
-    if [[ "${SDS_ENV}" == true ]]; then
-    echo "Setting environment for SDS!!!"
->>>>>>> 797bd092
       WORK_ENV="sds"
     else
       echo "Setting environment for AWS!!!"
@@ -208,12 +169,7 @@
     fi
   else
     echo >&2 "Invalid parameter for \$SDS_ENV: '$SDS_ENV'. Must be either 'true' or 'false'"
-<<<<<<< HEAD
-    exit 15
-=======
-    WORK_ENV="aws"
     exit 16
->>>>>>> 797bd092
   fi
 
   if ! generate_yaml; then
