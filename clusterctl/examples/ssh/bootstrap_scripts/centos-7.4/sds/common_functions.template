
          export HOSTNAME=$(echo $(hostname) | tr '[:upper:]' '[:lower:]')

          install_docker()
          {

            dockerRpms=$(rpm -qa 'docker*')
            if [[ -z "${dockerRpms// }" ]];then
              # https://github.com/openshift/origin/issues/21609
              # https://bugzilla.redhat.com/show_bug.cgi?id=1655975
              if ! yum install docker-1.13.1-75.git8633870.el7.centos -y;then
                echo >&2 "Unable to install docker"
                return 1
              fi
            fi

            mkdir -p /etc/docker
            cat << EOF > /etc/docker/daemon.json
          {
            "insecure-registries": [
                "docker",
                "docker.io",
                "registry-1.docker.io",
                "gcr.io",
                "k8s.gcr.io",
                "quay.io",
                "182.195.81.113:9401",
                "182.195.81.113:9402",
                "182.195.81.113:9403",
                "182.195.81.113:9404"
            ]
          }
          EOF

            mkdir -p /etc/systemd/system/docker.service.d

            systemctl enable docker

            if ! systemctl daemon-reload;then
              echo >&2 "Unable to 'systemctl daemon-reload after configuring docker'. Quitting."
              return 1
            fi

            if ! systemctl restart docker;then
              echo >&2 "Unable to 'systemctl restart docker'. Quitting."
              return 1
            fi
          }

          install_nginx_w_yum()
          {
            rm -rf /etc/yum.repos.d
            mkdir -p /etc/yum.repos.d

            cat << 'EOF' > /etc/yum.repos.d/centos7.repo
          [epel]
          name=Extra Packages for Enterprise Linux 7 - $basearch
          baseurl=http://182.195.81.113:9468/repository/cmp-yum-epel/$releasever/$basearch
          failovermethod=priority
          enabled=1
          gpgcheck=0
          #gpgkey=file:///etc/pki/rpm-gpg/RPM-GPG-KEY-EPEL-7

          [epel-debuginfo]
          name=Extra Packages for Enterprise Linux 7 - $basearch - Debug
          baseurl=http://182.195.81.113:9468/repository/cmp-yum-epel/$releasever/$basearch/debug
          failovermethod=priority
          enabled=0
          gpgcheck=0
          #gpgkey=file:///etc/pki/rpm-gpg/RPM-GPG-KEY-EPEL-7

          [epel-source]
          name=Extra Packages for Enterprise Linux 7 - $basearch - Source
          baseurl=http://182.195.81.113:9468/repository/cmp-yum-epel/$releasever/SRPMS
          failovermethod=priority
          enabled=0
          gpgcheck=0
          #gpgkey=file:///etc/pki/rpm-gpg/RPM-GPG-KEY-EPEL-7

          [base]
          name=Nexus Repository
          baseurl=http://182.195.81.113:9468/repository/cmp-yum-centos/$releasever/os/$basearch/
          enabled=1
          gpgcheck=0
          #gpgkey=file:///etc/pki/rpm-gpg/RPM-GPG-KEY-CentOS-7
          priority=1

          #released updates
          [updates]
          name=CentOS-$releasever - Updates
          baseurl=http://182.195.81.113:9468/repository/cmp-yum-centos/$releasever/updates/$basearch/
          gpgcheck=0
          #gpgkey=file:///etc/pki/rpm-gpg/RPM-GPG-KEY-CentOS-7

          #additional packages that may be useful
          [extras]
          name=CentOS-$releasever - Extras
          baseurl=http://182.195.81.113:9468/repository/cmp-yum-centos/$releasever/extras/$basearch/
          gpgcheck=0
          #gpgkey=file:///etc/pki/rpm-gpg/RPM-GPG-KEY-CentOS-7

          #additional packages that extend functionality of existing packages
          [centosplus]
          name=CentOS-$releasever - Plus
          baseurl=http://182.195.81.113:9468/repository/cmp-yum-centos/$releasever/centosplus/$basearch/
          enabled=0
          gpgcheck=0
          #gpgkey=file:///etc/pki/rpm-gpg/RPM-GPG-KEY-CentOS-7
          EOF

            if ! which nginx > /dev/null 2>&1; then
              if ! yum install nginx -y;then
                echo >&2 "Unable to yum install nginx"
                return 1
              fi
            fi

            cat << 'EOF' > /etc/nginx/nginx.conf
          user  nginx;
          worker_processes  auto;

          error_log  /var/log/nginx/error.log warn;
          pid        /var/run/nginx.pid;

          events {
            worker_connections  1024;
          }

          http {
            server {
              server_name registry-1.docker.io;
              listen 80;
              location / {
                proxy_pass http://182.195.81.113:9401;
                proxy_redirect off;
                proxy_set_header Host $host;
                proxy_set_header X-Real-IP $remote_addr;
                proxy_set_header X-Forwarded-For $proxy_add_x_forwarded_for;
                client_max_body_size 10G;
                client_body_buffer_size 128k;
                proxy_connect_timeout 90;
                proxy_send_timeout 90;
                proxy_read_timeout 90;
                proxy_buffer_size 4k;
                proxy_buffers 4 32k;
                proxy_busy_buffers_size 64k;


                proxy_temp_file_write_size 64k;
              }
            }
            server {
              server_name gcr.io;
              listen 80;
              location / {
                proxy_pass http://182.195.81.113:9402;
                proxy_redirect off;
                proxy_set_header Host $host;
                proxy_set_header X-Real-IP $remote_addr;
                proxy_set_header X-Forwarded-For $proxy_add_x_forwarded_for;
                client_max_body_size 10G;
                client_body_buffer_size 128k;
                proxy_connect_timeout 90;
                proxy_send_timeout 90;
                proxy_read_timeout 90;
                proxy_buffer_size 4k;
                proxy_buffers 4 32k;
                proxy_busy_buffers_size 64k;
                proxy_temp_file_write_size 64k;
              }
            }
            server {
              server_name k8s.gcr.io;
              listen 80;
              location / {
                proxy_pass http://182.195.81.113:9403;
                proxy_redirect off;
                proxy_set_header Host $host;
                proxy_set_header X-Real-IP $remote_addr;
                proxy_set_header X-Forwarded-For $proxy_add_x_forwarded_for;
                client_max_body_size 10G;
                client_body_buffer_size 128k;
                proxy_connect_timeout 90;
                proxy_send_timeout 90;
                proxy_read_timeout 90;
                proxy_buffer_size 4k;
                proxy_buffers 4 32k;
                proxy_busy_buffers_size 64k;
                proxy_temp_file_write_size 64k;
              }
            }
            server {
              server_name quay.io;
              listen 80;
              location / {
                proxy_pass http://182.195.81.113:9404;
                proxy_redirect off;
                proxy_set_header Host $host;
                proxy_set_header X-Real-IP $remote_addr;
                proxy_set_header X-Forwarded-For $proxy_add_x_forwarded_for;
                client_max_body_size 10G;
                client_body_buffer_size 128k;
                proxy_connect_timeout 90;
                proxy_send_timeout 90;
                proxy_read_timeout 90;
                proxy_buffer_size 4k;
                proxy_buffers 4 32k;
                proxy_busy_buffers_size 64k;
                proxy_temp_file_write_size 64k;
              }
            }
          }
          EOF

            if ! systemctl restart nginx; then
              echo >&2 "Unable to restart nginx"
              return 1
            fi

            echo "$(ifconfig ens192 | grep -Po 'inet (\d{1,3}\.?)+' | awk '{print $2}') $(hostname)" >> /etc/hosts
            echo "127.0.0.1 registry-1.docker.io gcr.io k8s.gcr.io quay.io" >> /etc/hosts
            echo -e "182.193.17.192 sds.redii.net\n" >> /etc/hosts
          }

          install_k8s_w_yum()
          {

            if [[ -z $KUBELET_VERSION ]]; then
              echo >&2 "FATAL: \$KUBELET_VERSION is nil! Cannot continue."
              return 1
            fi

            setenforce 0
            sed -i 's/^SELINUX=enforcing$/SELINUX=permissive/' /etc/selinux/config

            toolsImage=$(docker create quay.io/samsung_cnct/cm-vmware-bootstrap:0.1.42-10)
            echo >&2 "Using boostrap image ${toolsImage}"

            if ! docker cp ${toolsImage}:/resources/rpms/ /var/log/rpms;then
              echo >&2 "Unable to copy kubernetes rpms from image ${toolsImage}"
              return 1
            fi

            if ! docker cp ${toolsImage}:/resources/yaml/kube-flannel.yml /var/log/kube-flannel.yml;then
              echo >&2 "Unable to copy flannel config from image ${toolsImage}"
              return 1
            fi

            if ! yum -y install createrepo ; then
              echo >&2 "Unable to install createrepo"
              return 1
            fi

            if ! createrepo /var/log/rpms/1.10.6;then
              echo >&2 "Unable to create yum repo at /var/log/rpms/1.10.6"
              return 1
            fi
            if ! createrepo /var/log/rpms/1.11.2;then
              echo >&2 "Unable to create yum repo at /var/log/rpms/1.11.2"
              return 1
            fi

            cat << EOF > /etc/yum.repos.d/kubernetes-old.repo
          [kubernetes-old]
          name=Kubernetes-old
          baseurl=file:///var/log/rpms/1.10.6
          enabled=1
          gpgcheck=0
          repo_gpgcheck=0
          EOF

            cat << EOF > /etc/yum.repos.d/kubernetes-new.repo
          [kubernetes-new]
          name=Kubernetes-new
          baseurl=file:///var/log/rpms/1.11.2
          enabled=1
          gpgcheck=0
          repo_gpgcheck=0
          EOF

            if ! yum --disablerepo='*' --enablerepo=kubernetes-old -y install kubelet;then
              echo >&2 "Unable install kubelet"
              return 1
            fi
            if ! yum --disablerepo='*' --enablerepo=kubernetes-old -y install kubectl;then
              echo >&2 "Unable to install kubectl"
              return 1
            fi
            if ! yum --disablerepo='*' --enablerepo=kubernetes-old -y install kubeadm;then
              echo >&2 "Unable to install kubeadm"
              return 1
            fi

            yum install -y conntrack
            modprobe br_netfilter

            if ! swapoff -a;then
              echo >&2 "Unable to turn off swapping"
              return 1
            fi

            # make sure swap is off after reboots
            if grep -Pq '^/dev/mapper/centos-swap' /etc/fstab; then
              sed -ri.bak-$(date +%Y%m%dT%H%M%S) 's/(.*centos-swap.*)/#\1/' /etc/fstab
            fi

            cat <<EOF >  /etc/sysctl.d/k8s.conf
          net.bridge.bridge-nf-call-ip6tables = 1
          net.bridge.bridge-nf-call-iptables = 1
          EOF

            # stop and disable firewall
            systemctl stop firewalld
            systemctl disable firewalld

            if ! sysctl --system;then
              echo >&2 "Unable to set net.bridge.bridge-nf-call-iptables sysctl settings"
              return 1
            fi

            if ! systemctl enable kubelet && systemctl start kubelet;then
              echo >&2 "Unable to start kubelet"
              return 1
            fi
          }

          yum_upgrade_master()
          {
            yum --disablerepo='*' --enablerepo=kubernetes-new -y install kubeadm

            kubeadm upgrade apply $CONTROL_PLANE_VERSION --feature-gates=CoreDNS=false -y

            yum --disablerepo='*' --enablerepo=kubernetes-new -y install kubelet
            yum --disablerepo='*' --enablerepo=kubernetes-new -y install kubectl

            systemctl daemon-reload
            systemctl restart kubelet
          }

          yum_upgrade_node()
          {
            local max_tries i

            max_tries=60
            i=0

            yum --disablerepo='*' --enablerepo=kubernetes-new -y install kubeadm kubelet

            kubeadm upgrade node config --kubelet-version $(kubelet --version | cut -d ' ' -f 2)

            # sometimes the worker node intermittently fails to pull its config from
            # the master. This next expression is a band-aid which tells the worker
            # to attempt to pull the config again if it doesn't exist on the file system

            while [[ ! -f /var/lib/kubelet/config.yaml ]]; do
              if ! kubeadm alpha phase kubelet config download; then
                echo >&2 "Unable to pull config on try $((i + 1))/$max_tries; trying again in 2 seconds..."
                sleep 2
              else
                break
              fi

              if [[ $i -ge $max_tries ]]; then
                echo >&2 "Maximal attempts reached at $max_tries attempts. Quitting with failure."
                return 1
              fi

              ((i++))
            done

            # TODO: kubernetes-new is hardcoded with 1.11.2
            yum --disablerepo='*' --enablerepo=kubernetes-new -y install kubectl

            if [[ -f /etc/sysconfig/kubelet ]]; then
              if ! grep -q 'driver=systemd' /etc/sysconfig/kubelet; then
                sed -r -i.bak-$(date +%Y%m%dT%H%M%S) 's/=(.*)/=--cgroup-driver=systemd \1/' /etc/sysconfig/kubelet
              else
                echo "systemd cgroup driver already configured. Skipping"
              fi
            else
              cat <<EOF > /etc/sysconfig/kubelet
          KUBELET_EXTRA_ARGS=--cgroup-driver=systemd
          EOF
            fi

            systemctl daemon-reload
            systemctl restart kubelet
          }

          run_kubeadm_master()
          {
            if [ -f /etc/kubernetes/admin.conf ]; then
              echo >&2 "Kubeadm has already been initialized."
              return 0
            fi

            if ! kubeadm init --pod-network-cidr=10.244.0.0/16 --kubernetes-version=${KUBELET_VERSION}; then
              echo >&2 "Unable to start kubeadm."
              return 1
            fi

            for (( i = 0; i < 60; i++ )); do
              kubectl --kubeconfig /etc/kubernetes/kubelet.conf annotate --overwrite node ${HOSTNAME} machine="${MACHINE}" && break
              sleep 5
            done

            if ! kubectl --kubeconfig /etc/kubernetes/admin.conf apply -f /var/log/kube-flannel.yml --force=true;then
              echo >&2 "Unable apply flannel config."
              return 1
            fi

            for label in $NODE_LABELS ; do
              kubectl --kubeconfig /etc/kubernetes/kubelet.conf -n ${NAMESPACE} label node ${HOSTNAME} "${label}"
            done
          }

          run_kubeadm_join()
          {
            systemctl daemon-reload && systemctl restart kubelet.service

            if [ -f /etc/kubernetes/kubelet.conf ]; then
              echo >&2 "Kubeadm has already been joined."
              return 0
            fi

            kubeadm join --token "${TOKEN}" "${MASTER}" --ignore-preflight-errors=all --discovery-token-unsafe-skip-ca-verification
            for (( i = 0; i < 60; i++ )); do
                kubectl --kubeconfig /etc/kubernetes/kubelet.conf annotate --overwrite node ${HOSTNAME} machine=${MACHINE} && break
                sleep 5
            done

            for label in $NODE_LABELS ; do
              kubectl --kubeconfig /etc/kubernetes/kubelet.conf -n ${NAMESPACE} label node ${HOSTNAME} "${label}"
            done
          }

          drain()
          {
            kubectl --kubeconfig=/etc/kubernetes/admin.conf drain ${HOSTNAME} --delete-local-data --ignore-daemonsets && \
            kubectl --kubeconfig=/etc/kubernetes/admin.conf delete node ${HOSTNAME}
          }

          teardown()
          {
            if ! kubeadm reset --force; then
              echo >&2 "kubeadm version doesn't have 'reset --force' yet probably...trying without."
              if ! kubeadm reset; then
                echo >&2 "Failed to kubeadm reset."
                return 1
              fi
            fi

<<<<<<< HEAD
            yum remove -y kubeadm kubectl kubelet kubernetes-cni 'nginx*' 'docker*'
=======
            yum remove -y kubeadm kubectl kubelet kubernetes-cni 'docker*' 'nginx*' conntrack
>>>>>>> 0b841cd3

            RM_RF_DIRS="/etc/cni \
                        /etc/nginx \
                        /etc/docker \
                        /etc/nginx \
                        /etc/sysconfig/docker \
                        /etc/ethertypes \
                        /etc/kubernetes \
                        /etc/systemd/system/kubelet.service.d \
                        /var/lib/cni \
                        /var/lib/docker \
                        /var/lib/dockershim \
                        /var/lib/etcd \
                        /var/lib/etcd2 \
                        /var/lib/kubelet"

            for d in ${RM_RF_DIRS}; do
              rm -rf $d
            done
          }<|MERGE_RESOLUTION|>--- conflicted
+++ resolved
@@ -450,11 +450,7 @@
               fi
             fi
 
-<<<<<<< HEAD
-            yum remove -y kubeadm kubectl kubelet kubernetes-cni 'nginx*' 'docker*'
-=======
             yum remove -y kubeadm kubectl kubelet kubernetes-cni 'docker*' 'nginx*' conntrack
->>>>>>> 0b841cd3
 
             RM_RF_DIRS="/etc/cni \
                         /etc/nginx \
